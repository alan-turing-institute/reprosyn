"""The main `click` command, providing a CLI to `reprosyn.run()`."""

import importlib
import json
import sys
from io import StringIO
import os

import click

from reprosyn.generator import Handler
<<<<<<< HEAD
from reprosyn.methods.ipf.cli import ipfcommand
from reprosyn.methods.mbi.cli import mstcommand, pbcommand
from reprosyn.methods.gans.cli import ctgancommand, pategan
from reprosyn.methods.data_synthesiser.cli import indhist, baynet, ds_privbayes
from reprosyn.methods.synthpop.cli import spop
from reprosyn import run
from reprosyn.generator import PipelineBase, Handler, wrap_generator
=======

# from reprosyn.methods.ipf.cli import ipfcommand
from reprosyn.methods import COMMANDS
>>>>>>> 05bef86c


@click.group(
    options_metavar="[GLOBAL OPTIONS]",
    subcommand_metavar="[GENERATOR]",
)
@click.option(
    "--file",
    type=click.File("rt"),
    help="[REQUIRED] filepath to dataset or STDIN",
    default=sys.stdin,
)
@click.option(
    "--out",
    help="filepath to write output to",
    type=click.Path(),
    default=".",
)
@click.option(
    "--size",
    type=int,
    help="number of rows to synthesise",
)
@click.option(
    "--generateconfig",
    is_flag=True,
    help="flag to generate input json",
)
@click.option(
    "--configpath",
    type=click.Path(),
    default="-",
    help="path to config file. If --generateconfig, config file is saved here",
)
@click.option(
    "--configstring",
    type=click.STRING,
    default="{}",
    help="configuration string as a dictionary. Overrided by --configpath",
)
@click.option(
    "--configfolder",
    type=click.Path(exists=True, file_okay=False, dir_okay=True),
    default=os.path.join(
        os.path.dirname(os.path.realpath(__file__)), "methods/config/"
    ),
    help="directory for method configs",
)
@click.option(
    "--metadata",
    type=click.File(),
    default=None,
    help="domain to use, in privacy toolbox format, defaults to census",
)
@click.pass_context
def cli(ctx, **kwargs):
    """A cli tool synthesising the 1% census

    Usage: rsyn <global options> <generator> <generator options>

    If --file/STDIN not given, help is printed.

    Examples: \n

    rsyn --file census.csv mst \n
    census.csv > rsyn mst
    """

    ctx.obj = Handler(**kwargs)

    if os.path.exists(ctx.obj.get_config_path()):
        if ctx.obj.generateconfig:
            click.confirm(
                f"Config file exists at {ctx.obj.get_config_path()},"
                " override?",
                abort=True,
            )
        with click.open_file(ctx.obj.get_config_path(), "r") as f:
            config_params = json.load(f)
    else:
        config_params = json.load(
            StringIO(ctx.obj.configstring)
        )  # if nothing given with not update

    ctx.default_map = {ctx.invoked_subcommand: config_params}
    # print(f"Executing generator {ctx.invoked_subcommand}")


for cmd in COMMANDS:
    cli.add_command(cmd)



@main.command(
    "custom",
    short_help="A custom generator at /path/to/module.py:generator",
)
@click.argument("location", type=click.STRING)
@wrap_generator
def custom(h, location):
    """Find, load and run a custom generator.

    Parameters
    ----------
    location : str
        Location of generator class. Given in the form
        `/path/to/module.py:generator`. The module path can be relative.

    Returns
    -------
    output : dataframe
        The dataframe-like object stored in `generator.output`.

    Raises
    ------
    ValueError
        If `location` does not point to a subclass of
        `reprosyn.generator.GeneratorFunc`.
    """

    gen = _load_generator_class(location)

    if not issubclass(gen, GeneratorFunc):
        raise ValueError("location must specify a GeneratorFunc subclass.")

    generator = run(gen, dataset=h.file, output_dir=h.out, size=h.size)

    return generator.output


def _load_generator_class(location):
    """Find and load a generator class from a `path:name` string."""

    path, name = location.split(":")

    spec = importlib.util.spec_from_file_location("__main__", path)
    module = importlib.util.module_from_spec(spec)
    spec.loader.exec_module(module)

    gen = getattr(module, name)

    return gen


if __name__ == "__main__":
    cli()<|MERGE_RESOLUTION|>--- conflicted
+++ resolved
@@ -9,19 +9,9 @@
 import click
 
 from reprosyn.generator import Handler
-<<<<<<< HEAD
-from reprosyn.methods.ipf.cli import ipfcommand
-from reprosyn.methods.mbi.cli import mstcommand, pbcommand
-from reprosyn.methods.gans.cli import ctgancommand, pategan
-from reprosyn.methods.data_synthesiser.cli import indhist, baynet, ds_privbayes
-from reprosyn.methods.synthpop.cli import spop
-from reprosyn import run
-from reprosyn.generator import PipelineBase, Handler, wrap_generator
-=======
 
 # from reprosyn.methods.ipf.cli import ipfcommand
 from reprosyn.methods import COMMANDS
->>>>>>> 05bef86c
 
 
 @click.group(
@@ -114,7 +104,6 @@
     cli.add_command(cmd)
 
 
-
 @main.command(
     "custom",
     short_help="A custom generator at /path/to/module.py:generator",
